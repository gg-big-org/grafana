import React, { FunctionComponent, PureComponent } from 'react';
import { getBackendSrv } from '../services/backendSrv';
import { TextArea } from '@grafana/ui';
import { getGrafanaLiveSrv } from '../services/live';
import { isLiveChannelMessageEvent, LiveChannelScope, renderMarkdown } from '@grafana/data';
import { Unsubscribable } from 'rxjs';

export interface ChatProps {
  contentTypeId: number;
  objectId: string;
}

export interface User {
  id: number;
  name: string;
  login: string;
  email: string;
  avatarUrl: string;
}

export interface Message {
  id: number;
  content: string;
  created: number;
  userId: number;
  user: User;
}

export interface MessagePacket {
  event: string;
  messageCreated: Message;
}

export interface ChatState {
  messages: Message[];
  value: string;
}

export class Chat extends PureComponent<ChatProps, ChatState> {
  // dataSourceSrv = getDataSourceSrv();

  // static defaultProps: Partial<DataSourcePickerProps> = {
  //   autoFocus: false,
  //   openMenuOnFocus: false,
  //   placeholder: 'Select data source',
  // };
  subscription?: Unsubscribable;
  chatBottom?: any;
  chatInput?: any;

  state: ChatState = {
    messages: [],
    value: '',
  };

  constructor(props: ChatProps) {
    super(props);
  }

  async componentDidMount() {
    const resp = await getBackendSrv().post('/api/chats/get-messages/', {
      objectId: this.props.objectId,
      contentTypeId: this.props.contentTypeId,
    });
    console.log(resp);
    this.setState({
      messages: resp.chatMessages,
    });
    this.updateSubscription();
    this.scrollToBottom();
    this.focusInput();
  }

  handleChange = (e: any) => {
    this.setState({ value: e.target.value });
  };

  sendMessage = async () => {
    if (!this.state.value) {
      return;
    }
    await getBackendSrv().post('/api/chats/send-message/', {
      objectId: this.props.objectId,
      contentTypeId: this.props.contentTypeId,
      content: this.state.value,
    });
    this.setState({
      value: '',
    });
  };

  getLiveAddr = () => {
    return {
      scope: LiveChannelScope.Grafana,
      namespace: 'chat', // holds on to the last value
      path: `${this.props.contentTypeId}/${this.props.objectId}`,
    };
  };

  getLiveChannel = () => {
    const live = getGrafanaLiveSrv();
    if (!live) {
      console.error('Grafana live not running, enable "live" feature toggle');
      return undefined;
    }

    const addr = this.getLiveAddr();
    if (!addr) {
      return undefined;
    }
    return live.getStream<MessagePacket>(addr);
  };

  onKeyboardAdd = async (event: any) => {
    event.preventDefault();
    if (event.key === 'Enter') {
      await this.sendMessage();
    }
  };

  focusInput = () => {
    if (!this.chatInput) {
      return;
    }
    this.chatInput.focus();
  };

  scrollToBottom = () => {
    if (!this.chatBottom) {
      return;
    }
    this.chatBottom.scrollIntoView({ behavior: 'auto' });
  };

  updateSubscription = () => {
    if (this.subscription) {
      this.subscription.unsubscribe();
      this.subscription = undefined;
    }

    const c = this.getLiveChannel();
    if (c) {
      console.log('SUBSCRIBE', c);
      this.subscription = c.subscribe({
        next: (msg) => {
          console.log('Got msg', msg);
          if (isLiveChannelMessageEvent(msg)) {
            const { messageCreated } = msg.message;
            if (messageCreated) {
              this.setState((prevState) => ({
                messages: [...prevState.messages, messageCreated],
              }));
              this.scrollToBottom();
            }
          }
          // } else if (isLiveChannelStatusEvent(msg)) {
          //   const update: Partial<State> = {
          //     status: msg,
          //   };
          //   if (msg.message) {
          //     update.boardData = msg.message;
          //   }
          //   this.setState(update);
          // }
        },
      });
    }
  };

  render() {
    let messageElements;
    if (this.state.messages.length > 0) {
      messageElements = (
        <div style={{ overflow: 'scroll', marginBottom: '10px' }}>
          {this.state.messages.map((msg) => (
            <MessageElement key={msg.id} message={msg} />
          ))}
        </div>
<<<<<<< HEAD
      );
    } else {
      messageElements = <div style={{ overflow: 'scroll', marginBottom: '10px' }}>No messages here yet</div>;
    }

    return (
      <div>
        {messageElements}
        <Input
          type="text"
=======
        <TextArea
>>>>>>> 4d20f6c9
          placeholder="Write a message"
          value={this.state.value}
          onChange={this.handleChange}
          onKeyUp={this.onKeyboardAdd}
          ref={(el) => {
            this.chatInput = el;
          }}
        />
        <div
          style={{ float: 'left', clear: 'both' }}
          ref={(el) => {
            this.chatBottom = el;
          }}
        />
      </div>
    );
  }
}

interface MessageElementProps {
  message: Message;
}

// const messageContentCss = css`
//   p {
//     margin: 0;
//   }
// `

const MessageElement: FunctionComponent<MessageElementProps> = ({ message }) => {
  let senderColor = '#34BA18';
  let senderName = 'System';
  let avatarUrl = '/public/img/grafana_icon.svg';
  if (message.userId > 0) {
    senderColor = '#19a2e7';
    senderName = message.user.login;
    avatarUrl = message.user.avatarUrl;
  }
  const timeColor = '#898989';
  const timeFormatted = new Date(message.created * 1000).toLocaleTimeString();
  const markdownContent = renderMarkdown(message.content);
  return (
    <div style={{ paddingTop: '3px', paddingBottom: '3px', wordBreak: 'break-word' }}>
      <div style={{ float: 'left', paddingTop: '6px', marginRight: '10px' }}>
        <img src={avatarUrl} alt="" style={{ width: '30px', height: '30px' }} />
      </div>
      <div>
        <div>
          <span style={{ color: senderColor }}>{senderName}</span>
          &nbsp;
          <span style={{ color: timeColor }}>{timeFormatted}</span>
        </div>
        <div className="chat-message-content" dangerouslySetInnerHTML={{ __html: markdownContent }} />
      </div>
      <div style={{ clear: 'both' }}></div>
    </div>
  );
};<|MERGE_RESOLUTION|>--- conflicted
+++ resolved
@@ -176,7 +176,6 @@
             <MessageElement key={msg.id} message={msg} />
           ))}
         </div>
-<<<<<<< HEAD
       );
     } else {
       messageElements = <div style={{ overflow: 'scroll', marginBottom: '10px' }}>No messages here yet</div>;
@@ -185,11 +184,7 @@
     return (
       <div>
         {messageElements}
-        <Input
-          type="text"
-=======
         <TextArea
->>>>>>> 4d20f6c9
           placeholder="Write a message"
           value={this.state.value}
           onChange={this.handleChange}
