--- conflicted
+++ resolved
@@ -124,99 +124,12 @@
     );
   }
 
-<<<<<<< HEAD
-  if (!isViewMode) {
-    rightButtons.push(
-      <LinkButton
-        size="sm"
-        key="view"
-        variant="secondary"
-        icon="eye"
-        href={createViewLink(rulesSource, rule, returnTo)}
-      >
-        View
-      </LinkButton>
-    );
-  }
-
-  if (isEditable && rulerRule && !isFederated && !isProvisioned) {
-    const sourceName = getRulesSourceName(rulesSource);
-    const identifier = ruleId.fromRulerRule(sourceName, namespace.name, group.name, rulerRule);
-
-    const editURL = urlUtil.renderUrl(
-      `${config.appSubUrl}/alerting/${encodeURIComponent(ruleId.stringifyIdentifier(identifier))}/edit`,
-      {
-        returnTo,
-      }
-    );
-
-    if (isViewMode) {
-      rightButtons.push(
-        <ClipboardButton
-          key="copy"
-          icon="copy"
-          onClipboardError={(copiedText) => {
-            notifyApp.error('Error while copying URL', copiedText);
-          }}
-          size="sm"
-          getText={buildShareUrl}
-        >
-          Copy link to rule
-        </ClipboardButton>
-      );
-    }
-
-    rightButtons.push(
-      <LinkButton size="sm" key="edit" variant="secondary" icon="pen" href={editURL}>
-        Edit
-      </LinkButton>
-    );
-  }
-
-  if (isRemovable && rulerRule && !isFederated && !isProvisioned) {
-    rightButtons.push(
-      <Button
-        size="sm"
-        type="button"
-        key="delete"
-        variant="secondary"
-        icon="trash-alt"
-        onClick={() => setRuleToDelete(rule)}
-      >
-        Delete
-      </Button>
-    );
-  }
-
-  if (leftButtons.length || rightButtons.length) {
-    return (
-      <>
-        <div className={style.wrapper}>
-          <HorizontalGroup width="auto">
-            {leftButtons.length ? leftButtons : <div />}
-            <DeclareIncident title={rule.name} />
-          </HorizontalGroup>
-          <HorizontalGroup width="auto">{rightButtons.length ? rightButtons : <div />}</HorizontalGroup>
-        </div>
-        {!!ruleToDelete && (
-          <ConfirmModal
-            isOpen={true}
-            title="Delete rule"
-            body="Deleting this rule will permanently remove it from your alert rule list. Are you sure you want to delete this rule?"
-            confirmText="Yes, delete"
-            icon="exclamation-triangle"
-            onConfirm={deleteRule}
-            onDismiss={() => setRuleToDelete(undefined)}
-          />
-        )}
-      </>
-=======
   if (buttons.length) {
     return (
       <div className={style.wrapper}>
         <HorizontalGroup width="auto">{buttons.length ? buttons : <div />}</HorizontalGroup>
+        <DeclareIncident title={rule.name} />
       </div>
->>>>>>> f1f40114
     );
   }
 
