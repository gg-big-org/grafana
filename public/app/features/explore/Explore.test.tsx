import { render, screen } from '@testing-library/react';
import React from 'react';
import { Provider } from 'react-redux';
import { AutoSizerProps } from 'react-virtualized-auto-sizer';

import { DataSourceApi, LoadingState, CoreApp, createTheme, EventBusSrv } from '@grafana/data';
import { configureStore } from 'app/store/configureStore';
import { ExploreId } from 'app/types/explore';

import { Explore, Props } from './Explore';
import { scanStopAction } from './state/query';
import { createEmptyQueryResponse } from './state/utils';

const makeEmptyQueryResponse = (loadingState: LoadingState) => {
  const baseEmptyResponse = createEmptyQueryResponse();

  baseEmptyResponse.request = {
    requestId: '1',
    intervalMs: 0,
    interval: '1s',
    dashboardId: 0,
    panelId: 1,
    range: baseEmptyResponse.timeRange,
    scopedVars: {
      apps: {
        value: 'value',
        text: 'text',
      },
    },
    targets: [
      {
        refId: 'A',
      },
    ],
    timezone: 'UTC',
    app: CoreApp.Explore,
    startTime: 0,
  };

  baseEmptyResponse.state = loadingState;

  return baseEmptyResponse;
};

const dummyProps: Props = {
  logsResult: undefined,
  changeSize: jest.fn(),
  datasourceInstance: {
    meta: {
      metrics: true,
      logs: true,
    },
    components: {
      QueryEditorHelp: {},
    },
  } as DataSourceApi,
  datasourceMissing: false,
  exploreId: ExploreId.left,
  loading: false,
  modifyQueries: jest.fn(),
  scanStart: jest.fn(),
  scanStopAction: scanStopAction,
  setQueries: jest.fn(),
  queryKeys: [],
  queries: [],
  isLive: false,
  syncedTimes: false,
  updateTimeRange: jest.fn(),
  makeAbsoluteTime: jest.fn(),
  graphResult: [],
  absoluteRange: {
    from: 0,
    to: 0,
  },
  timeZone: 'UTC',
  queryResponse: makeEmptyQueryResponse(LoadingState.NotStarted),
  addQueryRow: jest.fn(),
  theme: createTheme(),
  showMetrics: true,
  showLogs: true,
  showTable: true,
  showTrace: true,
  showNodeGraph: true,
  showFlameGraph: true,
  splitOpen: (() => {}) as any,
  splitted: false,
<<<<<<< HEAD
  changeGraphStyle: () => {},
  graphStyle: 'lines',
  showRawPrometheus: false,
=======
  isFromCompactUrl: false,
  eventBus: new EventBusSrv(),
>>>>>>> d332dab3
};

jest.mock('@grafana/runtime/src/services/dataSourceSrv', () => {
  return {
    getDataSourceSrv: () => ({
      get: () => Promise.resolve({}),
      getList: () => [],
      getInstanceSettings: () => {},
    }),
  };
});

jest.mock('app/core/core', () => ({
  contextSrv: {
    hasAccess: () => true,
  },
}));

// for the AutoSizer component to have a width
jest.mock('react-virtualized-auto-sizer', () => {
  return ({ children }: AutoSizerProps) => children({ height: 1, width: 1 });
});

const setup = (overrideProps?: Partial<Props>) => {
  const store = configureStore();
  const exploreProps = { ...dummyProps, ...overrideProps };

  return render(
    <Provider store={store}>
      <Explore {...exploreProps} />
    </Provider>
  );
};

describe('Explore', () => {
  it('should not render no data with not started loading state', () => {
    setup();
    expect(screen.queryByTestId('explore-no-data')).not.toBeInTheDocument();
  });

  it('should render no data with done loading state', async () => {
    const queryResp = makeEmptyQueryResponse(LoadingState.Done);
    setup({ queryResponse: queryResp });
    expect(screen.getByTestId('explore-no-data')).toBeInTheDocument();
  });
});<|MERGE_RESOLUTION|>--- conflicted
+++ resolved
@@ -84,14 +84,9 @@
   showFlameGraph: true,
   splitOpen: (() => {}) as any,
   splitted: false,
-<<<<<<< HEAD
-  changeGraphStyle: () => {},
-  graphStyle: 'lines',
-  showRawPrometheus: false,
-=======
   isFromCompactUrl: false,
   eventBus: new EventBusSrv(),
->>>>>>> d332dab3
+  showRawPrometheus: false,
 };
 
 jest.mock('@grafana/runtime/src/services/dataSourceSrv', () => {
