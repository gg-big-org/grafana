--- conflicted
+++ resolved
@@ -10,12 +10,9 @@
   dataSourcesCount: 0,
   dataSourceTypes: [] as Plugin[],
   dataSourceTypeSearchQuery: '',
-<<<<<<< HEAD
   dataSourceMeta: {} as Plugin,
   dataSourcePermission: {} as DataSourcePermissionDTO,
-=======
   hasFetched: false,
->>>>>>> c1399a04
 };
 
 export const dataSourcesReducer = (state = initialState, action: Action): DataSourcesState => {
