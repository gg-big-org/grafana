import { css } from '@emotion/css';
import React, { FC, memo } from 'react';
import { useAsync } from 'react-use';

<<<<<<< HEAD
import { locationUtil, NavModelItem } from '@grafana/data';
import { config, locationService } from '@grafana/runtime';
=======
import { NavModel, locationUtil } from '@grafana/data';
import { locationService } from '@grafana/runtime';
>>>>>>> 1dba5891
import { Page } from 'app/core/components/Page/Page';
import { FolderDTO } from 'app/types';

import { GrafanaRouteComponentProps } from '../../../core/navigation/types';
import { loadFolderPage } from '../loaders';

import ManageDashboardsNew from './ManageDashboardsNew';

export interface DashboardListPageRouteParams {
  uid?: string;
  slug?: string;
}

interface Props extends GrafanaRouteComponentProps<DashboardListPageRouteParams> {}

export const DashboardListPage: FC<Props> = memo(({ match, location }) => {
  const { loading, value } = useAsync<() => Promise<{ folder?: FolderDTO; pageNav?: NavModelItem }>>(() => {
    const uid = match.params.uid;
    const url = location.pathname;
    if (!uid || !url.startsWith('/dashboards')) {
      return Promise.resolve({});
    }

    return loadFolderPage(uid!).then(({ folder, folderNav }) => {
      const path = locationUtil.stripBaseFromUrl(folder.url);

      if (path !== location.pathname) {
        locationService.push(path);
      }

      return { folder, pageNav: folderNav };
    });
  }, [match.params.uid]);

  return (
<<<<<<< HEAD
    <Page navId="dashboards/browse" pageNav={value?.pageNav}>
      {Boolean(config.featureToggles.panelTitleSearch) ? (
        <Page.Contents
          isLoading={loading}
          className={css`
            display: flex;
            flex-direction: column;
            overflow: hidden;
          `}
        >
          <ManageDashboardsNew folder={value?.folder} />
        </Page.Contents>
      ) : (
        <Page.Contents isLoading={loading}>
          <ManageDashboards folder={value?.folder} />
        </Page.Contents>
      )}
=======
    <Page navModel={value?.pageNavModel ?? navModel}>
      <Page.Contents
        isLoading={loading}
        className={css`
          display: flex;
          flex-direction: column;
          overflow: hidden;
        `}
      >
        <ManageDashboardsNew folder={value?.folder} />
      </Page.Contents>
>>>>>>> 1dba5891
    </Page>
  );
});

DashboardListPage.displayName = 'DashboardListPage';

export default DashboardListPage;<|MERGE_RESOLUTION|>--- conflicted
+++ resolved
@@ -2,13 +2,8 @@
 import React, { FC, memo } from 'react';
 import { useAsync } from 'react-use';
 
-<<<<<<< HEAD
 import { locationUtil, NavModelItem } from '@grafana/data';
-import { config, locationService } from '@grafana/runtime';
-=======
-import { NavModel, locationUtil } from '@grafana/data';
 import { locationService } from '@grafana/runtime';
->>>>>>> 1dba5891
 import { Page } from 'app/core/components/Page/Page';
 import { FolderDTO } from 'app/types';
 
@@ -44,26 +39,7 @@
   }, [match.params.uid]);
 
   return (
-<<<<<<< HEAD
     <Page navId="dashboards/browse" pageNav={value?.pageNav}>
-      {Boolean(config.featureToggles.panelTitleSearch) ? (
-        <Page.Contents
-          isLoading={loading}
-          className={css`
-            display: flex;
-            flex-direction: column;
-            overflow: hidden;
-          `}
-        >
-          <ManageDashboardsNew folder={value?.folder} />
-        </Page.Contents>
-      ) : (
-        <Page.Contents isLoading={loading}>
-          <ManageDashboards folder={value?.folder} />
-        </Page.Contents>
-      )}
-=======
-    <Page navModel={value?.pageNavModel ?? navModel}>
       <Page.Contents
         isLoading={loading}
         className={css`
@@ -74,7 +50,6 @@
       >
         <ManageDashboardsNew folder={value?.folder} />
       </Page.Contents>
->>>>>>> 1dba5891
     </Page>
   );
 });
