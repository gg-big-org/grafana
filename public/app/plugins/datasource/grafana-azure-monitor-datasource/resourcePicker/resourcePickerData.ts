--- conflicted
+++ resolved
@@ -1,10 +1,5 @@
-<<<<<<< HEAD
-import { FetchResponse, getBackendSrv } from '@grafana/runtime';
-import { getManagementApiRoute } from '../api/routes';
-=======
 import { DataSourceWithBackend } from '@grafana/runtime';
 import { DataSourceInstanceSettings } from '../../../../../../packages/grafana-data/src';
->>>>>>> e42a597e
 import {
   locationDisplayNames,
   logsSupportedLocationsKusto,
@@ -156,20 +151,6 @@
     reqOptions?: Partial<AzureResourceGraphOptions>
   ): Promise<AzureGraphResponse<T>> {
     try {
-<<<<<<< HEAD
-      return await getBackendSrv()
-        .fetch<AzureGraphResponse<T>>({
-          url: this.proxyUrl + '/' + getManagementApiRoute(this.cloud) + RESOURCE_GRAPH_URL,
-          method: 'POST',
-          data: {
-            query: query,
-            options: {
-              resultFormat: 'objectArray',
-            },
-          },
-        })
-        .toPromise();
-=======
       return await this.postResource(this.resourcePath + RESOURCE_GRAPH_URL, {
         query: query,
         options: {
@@ -177,7 +158,6 @@
           ...reqOptions,
         },
       });
->>>>>>> e42a597e
     } catch (error) {
       if (maxRetries > 0) {
         return this.makeResourceGraphRequest(query, maxRetries - 1);
