--- conflicted
+++ resolved
@@ -439,27 +439,15 @@
 	key := query.Result
 
 	if key.ServiceAccountId == nil {
-<<<<<<< HEAD
-		// TODO: better error message
-		return fmt.Errorf("API key is not linked to service account")
-=======
 		return fmt.Errorf("API key is not service account token")
->>>>>>> b2852205
 	}
 
 	tokens, err := s.ListTokens(ctx, key.OrgId, *key.ServiceAccountId)
 	if err != nil {
-<<<<<<< HEAD
-		return fmt.Errorf("cannot revert API key: %w", err)
-	}
-	if len(tokens) > 1 {
-		return fmt.Errorf("cannot revert API key: service account contains more than one token")
-=======
 		return fmt.Errorf("cannot revert token: %w", err)
 	}
 	if len(tokens) > 1 {
 		return fmt.Errorf("cannot revert token: service account contains more than one token")
->>>>>>> b2852205
 	}
 
 	err = s.sqlStore.WithTransactionalDbSession(ctx, func(sess *sqlstore.DBSession) error {
@@ -484,11 +472,7 @@
 	})
 
 	if err != nil {
-<<<<<<< HEAD
-		return fmt.Errorf("cannot revert to API key: %w", err)
-=======
 		return fmt.Errorf("cannot revert token to API key: %w", err)
->>>>>>> b2852205
 	}
 	return nil
 }