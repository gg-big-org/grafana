--- conflicted
+++ resolved
@@ -125,9 +125,6 @@
 	return false, nil
 }
 
-<<<<<<< HEAD
-func (g *DashboardGuardian) CheckPermissionBeforeUpdate(permission m.PermissionType, updatePermissions []*m.DashboardAcl) (bool, error) {
-=======
 func (g *dashboardGuardianImpl) CheckPermissionBeforeUpdate(permission m.PermissionType, updatePermissions []*m.DashboardAcl) (bool, error) {
 	acl := []*m.DashboardAclInfoDTO{}
 	adminRole := m.ROLE_ADMIN
@@ -172,7 +169,6 @@
 		}
 	}
 
->>>>>>> b41370ca
 	if g.user.OrgRole == m.ROLE_ADMIN {
 		return true, nil
 	}
