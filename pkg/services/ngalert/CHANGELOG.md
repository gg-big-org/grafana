--- conflicted
+++ resolved
@@ -46,11 +46,8 @@
 ## Grafana Alerting - main / unreleased
 
 - [CHANGE] Prometheus Compatible API: Use float-like values for `api/prometheus/grafana/api/v1/alerts` and `api/prometheus/grafana/api/v1/rules` instead of the evaluation string #47216
+- [CHANGE] Notification URL points to alert view page instead of alert edit page. #47752
 - [BUGFIX] (Legacy) Templates: Parse notification templates using all the matches of the alert rule when going from `Alerting` to `OK` in legacy alerting #47355
 - [BUGFIX] Scheduler: Fix state manager to support OK option of `AlertRule.ExecErrState` #47670 
 - [ENHANCEMENT] Templates: Enable the use of classic condition values in templates #46971
-<<<<<<< HEAD
-- [ENHANCEMENT] Migrations: Keep UA data when downgrading to legacy alerting, provide a flag to wipe out UA data #
-=======
-- [CHANGE] Notification URL points to alert view page instead of alert edit page. #47752
->>>>>>> d0b41f88
+- [ENHANCEMENT] Migrations: Keep UA data when downgrading to legacy alerting, provide a flag to wipe out UA data #47970