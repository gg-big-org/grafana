{
  "author": "Grafana Labs",
  "license": "AGPL-3.0-only",
  "private": true,
  "name": "grafana",
  "version": "9.3.0-pre",
  "repository": "github:grafana/grafana",
  "scripts": {
<<<<<<< HEAD
    "api-tests": "jest --notify --watch --config=devenv/e2e-api-tests/jest.js",
    "build": "yarn i18n:compile && NODE_ENV=production webpack --progress --config scripts/webpack/webpack.prod.js",
=======
    "build": "yarn i18n:compile && NODE_ENV=production webpack --config scripts/webpack/webpack.prod.js",
>>>>>>> 3dfa49b3
    "build:nominify": "yarn run build --env noMinify=1",
    "dev": "yarn i18n:compile && webpack --progress --color --config scripts/webpack/webpack.dev.js",
    "e2e": "./e2e/start-and-run-suite",
    "e2e:debug": "./e2e/start-and-run-suite debug",
    "e2e:dev": "./e2e/start-and-run-suite dev",
    "e2e:benchmark:live": "./e2e/start-and-run-suite benchmark live",
    "test": "jest --notify --watch",
    "test:coverage": "jest --coverage",
    "test:coverage:changes": "jest --coverage --changedSince=origin/main",
    "test:accessibility-report": "./scripts/generate-a11y-report.sh",
    "lint": "yarn run lint:ts && yarn run lint:sass",
    "lint:ts": "eslint . --ext .js,.tsx,.ts --cache",
    "lint:sass": "yarn stylelint '{public/sass,packages}/**/*.scss' --cache",
    "test:ci": "yarn i18n:compile && mkdir -p reports/junit && JEST_JUNIT_OUTPUT_DIR=reports/junit jest --ci --reporters=default --reporters=jest-junit -w ${TEST_MAX_WORKERS:-100%}",
    "lint:fix": "yarn lint:ts --fix",
    "packages:build": "lerna run build --ignore @grafana-plugins/input-datasource",
    "packages:clean": "lerna run clean --parallel",
    "packages:prepare": "lerna version --no-push --no-git-tag-version --force-publish --exact",
    "packages:pack": "lerna exec --no-private -- yarn pack",
    "packages:publish": "lerna exec --no-private -- npm publish package.tgz",
    "packages:publishCanary": "lerna exec --no-private -- npm publish package.tgz --tag canary",
    "packages:publishLatest": "lerna exec --no-private -- npm publish package.tgz",
    "packages:publishNext": "lerna exec --no-private -- npm publish package.tgz --tag next",
    "packages:publishTest": "lerna exec --no-private -- npm publish package.tgz --tag test",
    "packages:publishDev": "lerna exec --no-private -- npm publish package.tgz --tag dev --registry http://localhost:4873",
    "packages:typecheck": "lerna run typecheck",
    "precommit": "yarn run lint-staged",
    "prettier:check": "prettier --check --list-different=false --loglevel=warn \"**/*.{ts,tsx,scss,md,mdx}\"",
    "prettier:checkDocs": "prettier --check --list-different=false --loglevel=warn \"docs/**/*.md\" \"*.md\" \"packages/**/*.{ts,tsx,scss,md,mdx}\"",
    "prettier:write": "prettier --list-different \"**/*.{js,ts,tsx,scss,md,mdx}\" --write",
    "start": "yarn themes:generate && yarn dev --watch",
    "start:noTsCheck": "yarn start --env noTsCheck=1",
    "start:hot": "yarn themes:generate && NODE_ENV=hot yarn dev --config scripts/webpack/webpack.hot.js",
    "stats": "webpack --mode production --config scripts/webpack/webpack.prod.js --profile --json > compilation-stats.json",
    "storybook": "yarn workspace @grafana/ui storybook --ci",
    "storybook:build": "yarn workspace @grafana/ui storybook:build",
    "themes:generate": "ts-node --transpile-only --project ./scripts/cli/tsconfig.json ./scripts/cli/generateSassVariableFiles.ts",
    "typecheck": "tsc --noEmit && yarn run packages:typecheck",
    "plugins:build-bundled": "find plugins-bundled -name package.json -not -path '*/node_modules/*' -execdir yarn build \\;",
    "watch": "yarn start -d watch,start core:start --watchTheme",
    "ci:test-frontend": "yarn run test:ci",
    "postinstall": "husky install",
    "i18n:clean": "rimraf public/locales/en-US/grafana.json",
    "i18n:extract": "yarn i18n:clean && yarn run i18next -c public/locales/i18next-parser.config.js 'public/**/*.{tsx,ts}' 'packages/grafana-ui/**/*.{tsx,ts}' && node ./public/locales/psuedo.js",
    "i18n:compile": "echo 'no i18n compile yet, all good'",
    "betterer": "betterer",
    "betterer:merge": "betterer merge",
    "betterer:stats": "ts-node --transpile-only --project ./scripts/cli/tsconfig.json ./scripts/cli/reportBettererStats.ts"
  },
  "grafana": {
    "whatsNewUrl": "https://grafana.com/docs/grafana/next/whatsnew/whats-new-in-v9-2/",
    "releaseNotesUrl": "https://grafana.com/docs/grafana/next/release-notes/"
  },
  "lint-staged": {
    "*.{js,ts,tsx}": [
      "betterer precommit",
      "eslint --ext .js,.tsx,.ts --cache --fix",
      "prettier --write"
    ],
    "*.{json,scss,md,mdx}": [
      "prettier --write"
    ],
    "*pkg/**/*.go": [
      "gofmt -w -s"
    ]
  },
  "devDependencies": {
    "@babel/core": "7.19.6",
    "@babel/plugin-proposal-class-properties": "7.18.6",
    "@babel/plugin-proposal-nullish-coalescing-operator": "7.18.6",
    "@babel/plugin-proposal-object-rest-spread": "7.19.4",
    "@babel/plugin-proposal-optional-chaining": "7.18.9",
    "@babel/plugin-syntax-dynamic-import": "7.8.3",
    "@babel/plugin-transform-react-constant-elements": "7.18.12",
    "@babel/plugin-transform-runtime": "7.19.6",
    "@babel/plugin-transform-typescript": "7.20.0",
    "@babel/preset-env": "7.19.4",
    "@babel/preset-react": "7.18.6",
    "@babel/preset-typescript": "7.18.6",
    "@babel/runtime": "7.20.1",
    "@betterer/betterer": "5.4.0",
    "@betterer/cli": "5.4.0",
    "@betterer/eslint": "5.4.0",
    "@betterer/regexp": "5.4.0",
    "@emotion/eslint-plugin": "11.10.0",
    "@grafana/e2e": "workspace:*",
    "@grafana/eslint-config": "5.0.0",
    "@grafana/toolkit": "workspace:*",
    "@grafana/tsconfig": "^1.2.0-rc1",
    "@pmmmwh/react-refresh-webpack-plugin": "0.5.8",
    "@react-types/button": "3.6.2",
    "@react-types/menu": "3.7.2",
    "@react-types/overlays": "3.6.4",
    "@react-types/shared": "3.15.0",
    "@rtsao/plugin-proposal-class-properties": "7.0.1-patch.1",
    "@swc/core": "1.3.11",
    "@swc/helpers": "0.4.12",
    "@testing-library/dom": "8.13.0",
    "@testing-library/jest-dom": "5.16.5",
    "@testing-library/react": "12.1.4",
    "@testing-library/react-hooks": "8.0.1",
    "@testing-library/user-event": "14.4.3",
    "@types/angular": "1.8.4",
    "@types/angular-route": "1.7.2",
    "@types/classnames": "2.3.0",
    "@types/common-tags": "^1.8.0",
    "@types/d3": "7.4.0",
    "@types/d3-force": "^2.1.0",
    "@types/d3-scale-chromatic": "1.3.1",
    "@types/debounce-promise": "3.1.5",
    "@types/enzyme": "3.10.12",
    "@types/enzyme-adapter-react-16": "1.0.6",
    "@types/eslint": "8.4.9",
    "@types/file-saver": "2.0.5",
    "@types/google.analytics": "^0.0.42",
    "@types/gtag.js": "^0.0.12",
    "@types/history": "4.7.11",
    "@types/hoist-non-react-statics": "3.3.1",
    "@types/jest": "28.1.6",
    "@types/jquery": "3.5.14",
    "@types/js-yaml": "^4.0.5",
    "@types/jsurl": "^1.2.28",
    "@types/lodash": "4.14.187",
    "@types/logfmt": "^1.2.1",
    "@types/mousetrap": "1.6.10",
    "@types/node": "16.11.45",
    "@types/ol-ext": "npm:@siedlerchr/types-ol-ext@3.0.6",
    "@types/papaparse": "5.3.5",
    "@types/pluralize": "^0.0.29",
    "@types/prismjs": "1.26.0",
    "@types/rc-time-picker": "3.4.1",
    "@types/react": "17.0.42",
    "@types/react-beautiful-dnd": "13.1.2",
    "@types/react-dom": "17.0.14",
    "@types/react-grid-layout": "1.3.2",
    "@types/react-highlight-words": "0.16.4",
    "@types/react-redux": "7.1.24",
    "@types/react-router-dom": "5.3.3",
    "@types/react-table": "7.7.12",
    "@types/react-test-renderer": "17.0.1",
    "@types/react-transition-group": "4.4.5",
    "@types/react-virtualized-auto-sizer": "1.0.1",
    "@types/react-window": "1.8.5",
    "@types/react-window-infinite-loader": "^1",
    "@types/redux-mock-store": "1.0.3",
    "@types/reselect": "2.2.0",
    "@types/semver": "7.3.13",
    "@types/slate": "0.47.11",
    "@types/slate-plain-serializer": "0.7.2",
    "@types/slate-react": "0.22.9",
    "@types/testing-library__jest-dom": "5.14.5",
    "@types/testing-library__react-hooks": "^3.2.0",
    "@types/tinycolor2": "1.4.3",
    "@types/uuid": "8.3.4",
    "@typescript-eslint/eslint-plugin": "5.42.0",
    "@typescript-eslint/parser": "5.42.0",
    "@wojtekmaj/enzyme-adapter-react-17": "0.6.7",
    "autoprefixer": "10.4.13",
    "babel-jest": "28.1.3",
    "babel-loader": "9.0.1",
    "babel-plugin-angularjs-annotate": "0.10.0",
    "babel-plugin-macros": "3.1.0",
    "blob-polyfill": "7.0.20220408",
    "copy-webpack-plugin": "9.0.1",
    "css-loader": "6.7.1",
    "css-minimizer-webpack-plugin": "4.2.2",
    "cypress": "9.5.1",
    "enzyme": "3.11.0",
    "enzyme-to-json": "3.6.2",
<<<<<<< HEAD
    "esbuild": "^0.15.11",
    "esbuild-loader": "^2.20.0",
    "eslint": "8.24.0",
=======
    "eslint": "8.26.0",
>>>>>>> 3dfa49b3
    "eslint-config-prettier": "8.5.0",
    "eslint-plugin-import": "^2.26.0",
    "eslint-plugin-jest": "27.1.3",
    "eslint-plugin-jsdoc": "39.6.2",
    "eslint-plugin-jsx-a11y": "6.6.1",
    "eslint-plugin-lodash": "7.4.0",
    "eslint-plugin-react": "7.31.10",
    "eslint-plugin-react-hooks": "4.6.0",
    "eslint-webpack-plugin": "3.2.0",
    "expose-loader": "4.0.0",
    "fork-ts-checker-webpack-plugin": "7.2.13",
    "fs-extra": "10.1.0",
    "glob": "8.0.3",
    "html-loader": "4.2.0",
    "html-webpack-plugin": "5.5.0",
    "http-server": "14.1.1",
    "husky": "8.0.1",
    "i18next-parser": "6.6.0",
    "jest": "28.1.3",
    "jest-canvas-mock": "2.4.0",
    "jest-date-mock": "1.0.8",
    "jest-environment-jsdom": "28.1.3",
    "jest-fail-on-console": "2.4.2",
    "jest-junit": "14.0.1",
    "jest-matcher-utils": "28.1.3",
    "lerna": "5.5.4",
    "lint-staged": "13.0.3",
    "mini-css-extract-plugin": "2.6.1",
    "msw": "0.47.4",
    "mutationobserver-shim": "0.3.7",
    "ngtemplate-loader": "2.1.0",
    "node-notifier": "10.0.1",
    "postcss": "8.4.18",
    "postcss-loader": "7.0.1",
    "postcss-reporter": "7.0.5",
    "postcss-scss": "4.0.5",
    "prettier": "2.7.1",
    "react-refresh": "0.14.0",
    "react-select-event": "5.5.1",
    "react-simple-compat": "1.2.3",
    "react-test-renderer": "17.0.2",
    "redux-mock-store": "1.5.4",
    "rimraf": "3.0.2",
    "rudder-sdk-js": "2.18.1",
    "sass": "1.55.0",
    "sass-loader": "13.1.0",
    "sinon": "14.0.1",
    "style-loader": "3.3.1",
    "stylelint": "14.14.0",
    "stylelint-config-prettier": "9.0.3",
    "stylelint-config-sass-guidelines": "9.0.1",
    "terser-webpack-plugin": "5.3.6",
    "testing-library-selector": "0.2.1",
    "ts-jest": "28.0.7",
    "ts-loader": "9.3.1",
    "ts-node": "10.9.1",
    "typescript": "4.8.4",
    "wait-on": "6.0.1",
    "webpack": "5.74.0",
    "webpack-bundle-analyzer": "4.7.0",
    "webpack-cli": "4.10.0",
    "webpack-dev-server": "4.11.1",
    "webpack-manifest-plugin": "5.0.0",
    "webpack-merge": "5.8.0"
  },
  "dependencies": {
    "@daybrush/utils": "1.10.0",
    "@emotion/css": "11.10.5",
    "@emotion/react": "11.10.5",
    "@grafana/agent-core": "0.4.0",
    "@grafana/agent-web": "0.4.0",
    "@grafana/aws-sdk": "0.0.37",
    "@grafana/data": "workspace:*",
    "@grafana/e2e-selectors": "workspace:*",
    "@grafana/experimental": "1.0.1",
    "@grafana/google-sdk": "0.0.4",
    "@grafana/lezer-logql": "0.1.1",
    "@grafana/monaco-logql": "^0.0.6",
    "@grafana/runtime": "workspace:*",
    "@grafana/schema": "workspace:*",
    "@grafana/ui": "workspace:*",
    "@jaegertracing/jaeger-ui-components": "workspace:*",
    "@kusto/monaco-kusto": "5.2.0",
    "@leeoniya/ufuzzy": "0.8.0",
    "@lezer/common": "1.0.1",
    "@lezer/highlight": "1.1.2",
    "@lezer/lr": "1.2.3",
    "@opentelemetry/api": "1.2.0",
    "@opentelemetry/exporter-collector": "0.25.0",
    "@opentelemetry/semantic-conventions": "1.7.0",
    "@popperjs/core": "2.11.6",
    "@prometheus-io/lezer-promql": "^0.37.0-rc.1",
    "@react-aria/button": "3.6.1",
    "@react-aria/dialog": "3.3.1",
    "@react-aria/focus": "3.8.0",
    "@react-aria/interactions": "3.11.0",
    "@react-aria/menu": "3.6.1",
    "@react-aria/overlays": "3.10.1",
    "@react-aria/utils": "3.13.1",
    "@react-stately/collections": "3.4.1",
    "@react-stately/menu": "3.4.1",
    "@react-stately/tree": "3.3.1",
    "@reduxjs/toolkit": "1.8.6",
    "@sentry/browser": "6.19.7",
    "@sentry/types": "6.19.7",
    "@sentry/utils": "6.19.7",
    "@types/rc-tree": "^3.0.0",
    "@types/react-resizable": "3.0.3",
    "@types/webpack-env": "1.18.0",
    "@visx/event": "2.6.0",
    "@visx/gradient": "2.10.0",
    "@visx/group": "2.10.0",
    "@visx/scale": "2.2.2",
    "@visx/shape": "2.12.2",
    "@visx/tooltip": "2.16.0",
    "@welldone-software/why-did-you-render": "7.0.1",
    "angular": "1.8.3",
    "angular-bindonce": "0.3.1",
    "angular-route": "1.8.3",
    "angular-sanitize": "1.8.3",
    "ansicolor": "1.1.100",
    "app": "link:./public/app",
    "baron": "3.0.3",
    "brace": "0.11.1",
    "calculate-size": "1.1.1",
    "centrifuge": "3.0.1",
    "classnames": "2.3.2",
    "comlink": "4.3.1",
    "common-tags": "1.8.2",
    "core-js": "3.26.0",
    "d3": "5.15.0",
    "d3-force": "^2.1.1",
    "d3-scale-chromatic": "1.5.0",
    "dangerously-set-html-content": "1.0.9",
    "date-fns": "2.29.3",
    "debounce-promise": "3.1.2",
    "emotion": "11.0.0",
    "eventemitter3": "4.0.7",
    "fast-deep-equal": "^3.1.3",
    "fast-json-patch": "3.1.1",
    "file-saver": "2.0.5",
    "framework-utils": "^1.1.0",
    "history": "4.10.1",
    "hoist-non-react-statics": "3.3.2",
    "i18next": "^21.9.2",
    "immer": "9.0.16",
    "immutable": "4.1.0",
    "jquery": "3.6.1",
    "js-yaml": "^4.1.0",
    "json-source-map": "0.6.1",
    "jsurl": "^0.1.5",
    "kbar": "0.1.0-beta.36",
    "lodash": "4.17.21",
    "logfmt": "^1.3.2",
    "lru-cache": "7.14.0",
    "memoize-one": "6.0.0",
    "moment": "2.29.4",
    "moment-timezone": "0.5.38",
    "monaco-editor": "0.34.0",
    "monaco-promql": "1.7.4",
    "mousetrap": "1.6.5",
    "mousetrap-global-bind": "1.1.0",
    "moveable": "0.37.1",
    "ol": "7.1.0",
    "ol-ext": "4.0.3",
    "papaparse": "5.3.2",
    "pluralize": "^8.0.0",
    "prismjs": "1.29.0",
    "prop-types": "15.8.1",
    "pseudoizer": "^0.1.0",
    "rc-cascader": "3.7.0",
    "rc-drawer": "4.4.3",
    "rc-slider": "10.0.1",
    "rc-time-picker": "3.7.3",
    "rc-tree": "5.7.0",
    "re-resizable": "6.9.9",
    "react": "17.0.2",
    "react-awesome-query-builder": "5.3.1",
    "react-beautiful-dnd": "13.1.1",
    "react-diff-viewer": "^3.1.1",
    "react-dom": "17.0.2",
    "react-draggable": "4.4.5",
    "react-grid-layout": "1.3.4",
    "react-highlight-words": "0.18.0",
    "react-hook-form": "7.5.3",
    "react-i18next": "^11.18.6",
    "react-inlinesvg": "3.0.1",
    "react-moveable": "0.40.0",
    "react-popper": "2.3.0",
    "react-popper-tooltip": "4.4.2",
    "react-redux": "7.2.6",
    "react-resizable": "3.0.4",
    "react-reverse-portal": "2.1.1",
    "react-router-dom": "^5.2.0",
    "react-select": "5.6.0",
    "react-split-pane": "0.1.92",
    "react-table": "7.8.0",
    "react-transition-group": "4.4.5",
    "react-use": "17.4.0",
    "react-virtualized-auto-sizer": "1.0.7",
    "react-window": "1.8.8",
    "react-window-infinite-loader": "1.0.8",
    "redux": "4.2.0",
    "redux-thunk": "2.4.1",
    "regenerator-runtime": "0.13.10",
    "reselect": "4.1.6",
    "rst2html": "github:thoward/rst2html#990cb89f2a300cdd9151790be377c4c0840df809",
    "rxjs": "7.5.7",
    "sass": "link:./public/sass",
    "selecto": "1.20.2",
    "semver": "7.3.8",
    "slate": "0.47.9",
    "slate-plain-serializer": "0.7.13",
    "slate-react": "0.22.10",
    "sql-formatter-plus": "^1.3.6",
    "symbol-observable": "4.0.0",
    "test": "link:./public/test",
    "tether-drop": "https://github.com/torkelo/drop",
    "tinycolor2": "1.4.2",
    "tslib": "2.4.1",
    "uplot": "1.6.22",
    "uuid": "8.3.2",
    "vendor": "link:./public/vendor",
    "visjs-network": "4.25.0",
    "whatwg-fetch": "3.6.2"
  },
  "resolutions": {
    "underscore": "1.13.6",
    "@types/slate": "0.47.11",
    "@rushstack/node-core-library": "3.53.2",
    "@rushstack/rig-package": "0.3.17",
    "@rushstack/ts-command-line": "4.13.0",
    "@storybook/builder-webpack4/css-loader": "6.7.1",
    "@storybook/builder-webpack4/html-webpack-plugin": "5.5.0",
    "@storybook/builder-webpack4/webpack": "5.74.0",
    "@storybook/core-common/webpack": "5.74.0",
    "@storybook/core-server/webpack": "5.74.0",
    "@storybook/manager-webpack4/css-loader": "6.7.1",
    "@storybook/manager-webpack4/html-webpack-plugin": "5.5.0",
    "@storybook/manager-webpack4/webpack": "5.74.0",
    "@storybook/builder-webpack5/webpack": "5.74.0",
    "@storybook/manager-webpack5/webpack": "5.74.0",
    "ngtemplate-loader/loader-utils": "^2.0.0",
    "node-fetch": "2.6.7",
    "slate-dev-environment@^0.2.2": "patch:slate-dev-environment@npm:0.2.5#.yarn/patches/slate-dev-environment-npm-0.2.5-9aeb7da7b5.patch",
    "storybook-dark-mode@1.1.2": "patch:storybook-dark-mode@npm%3A1.1.2#./.yarn/patches/storybook-dark-mode-npm-1.1.2-ecc4605688.patch"
  },
  "workspaces": {
    "packages": [
      "packages/*",
      "plugins-bundled/internal/*"
    ]
  },
  "engines": {
    "node": ">= 16"
  },
  "packageManager": "yarn@3.2.4"
}<|MERGE_RESOLUTION|>--- conflicted
+++ resolved
@@ -6,12 +6,7 @@
   "version": "9.3.0-pre",
   "repository": "github:grafana/grafana",
   "scripts": {
-<<<<<<< HEAD
-    "api-tests": "jest --notify --watch --config=devenv/e2e-api-tests/jest.js",
     "build": "yarn i18n:compile && NODE_ENV=production webpack --progress --config scripts/webpack/webpack.prod.js",
-=======
-    "build": "yarn i18n:compile && NODE_ENV=production webpack --config scripts/webpack/webpack.prod.js",
->>>>>>> 3dfa49b3
     "build:nominify": "yarn run build --env noMinify=1",
     "dev": "yarn i18n:compile && webpack --progress --color --config scripts/webpack/webpack.dev.js",
     "e2e": "./e2e/start-and-run-suite",
@@ -181,13 +176,9 @@
     "cypress": "9.5.1",
     "enzyme": "3.11.0",
     "enzyme-to-json": "3.6.2",
-<<<<<<< HEAD
     "esbuild": "^0.15.11",
     "esbuild-loader": "^2.20.0",
     "eslint": "8.24.0",
-=======
-    "eslint": "8.26.0",
->>>>>>> 3dfa49b3
     "eslint-config-prettier": "8.5.0",
     "eslint-plugin-import": "^2.26.0",
     "eslint-plugin-jest": "27.1.3",
