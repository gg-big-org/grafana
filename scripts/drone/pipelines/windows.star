--- conflicted
+++ resolved
@@ -3,22 +3,13 @@
 """
 
 load(
-<<<<<<< HEAD
-    "scripts/drone/steps/lib.star",
-    "grabpl_version",
-    "identify_runner_step",
-    "wix_image",
-=======
-    'scripts/drone/steps/lib.star',
-    'get_windows_steps',
->>>>>>> 658414a0
-)
-load(
     "scripts/drone/utils/utils.star",
     "pipeline",
 )
-<<<<<<< HEAD
-load("scripts/drone/vault.star", "from_secret", "github_token", "prerelease_bucket")
+load(
+    "scripts/drone/steps/lib.star",
+    "get_windows_steps",
+)
 
 def windows(trigger, edition, ver_mode):
     """Generates the pipeline used for building Grafana on Windows.
@@ -33,147 +24,18 @@
       Drone pipeline.
     """
     environment = {"EDITION": edition}
-    init_cmds = []
-    if edition not in ("enterprise", "enterprise2"):
-        init_cmds.extend([
-            '$$ProgressPreference = "SilentlyContinue"',
-            "Invoke-WebRequest https://grafana-downloads.storage.googleapis.com/grafana-build-pipeline/{}/windows/grabpl.exe -OutFile grabpl.exe".format(
-                grabpl_version,
-            ),
-        ])
-    steps = [
-        {
-            "name": "windows-init",
-            "image": wix_image,
-            "commands": init_cmds,
-        },
-    ]
-    if (ver_mode == "main" and (edition not in ("enterprise", "enterprise2"))) or ver_mode in (
-        "release",
-        "release-branch",
-    ):
-        bucket = "%PRERELEASE_BUCKET%/artifacts/downloads"
-        if ver_mode == "release":
-            ver_part = "${DRONE_TAG}"
-            dir = "release"
-        else:
-            dir = "main"
-            bucket = "grafana-downloads"
-            build_no = "DRONE_BUILD_NUMBER"
-            ver_part = "--build-id $$env:{}".format(build_no)
-        installer_commands = [
-            "$$gcpKey = $$env:GCP_KEY",
-            "[System.Text.Encoding]::UTF8.GetString([System.Convert]::FromBase64String($$gcpKey)) > gcpkey.json",
-            # gcloud fails to read the file unless converted with dos2unix
-            "dos2unix gcpkey.json",
-            "gcloud auth activate-service-account --key-file=gcpkey.json",
-            "rm gcpkey.json",
-            "cp C:\\App\\nssm-2.24.zip .",
-        ]
-        if (ver_mode == "main" and (edition not in ("enterprise", "enterprise2"))) or ver_mode in (
-            "release",
-        ):
-            installer_commands.extend([
-                ".\\grabpl.exe windows-installer --edition {} {}".format(edition, ver_part),
-                '$$fname = ((Get-Childitem grafana*.msi -name) -split "`n")[0]',
-            ])
-            if ver_mode == "main":
-                installer_commands.extend([
-                    "gsutil cp $$fname gs://{}/{}/{}/".format(bucket, edition, dir),
-                    'gsutil cp "$$fname.sha256" gs://{}/{}/{}/'.format(bucket, edition, dir),
-                ])
-            else:
-                installer_commands.extend([
-                    "gsutil cp $$fname gs://{}/{}/{}/{}/".format(bucket, ver_part, edition, dir),
-                    'gsutil cp "$$fname.sha256" gs://{}/{}/{}/{}/'.format(bucket, ver_part, edition, dir),
-                ])
-        steps.append({
-            "name": "build-windows-installer",
-            "image": wix_image,
-            "depends_on": [
-                "windows-init",
-            ],
-            "environment": {
-                "GCP_KEY": from_secret("gcp_key"),
-                "PRERELEASE_BUCKET": from_secret(prerelease_bucket),
-                "GITHUB_TOKEN": from_secret("github_token"),
-            },
-            "commands": installer_commands,
-        })
-
-    if edition in ("enterprise", "enterprise2"):
-        if ver_mode == "release":
-            committish = "${DRONE_TAG}"
-        elif ver_mode == "release-branch":
-            committish = "$$env:DRONE_BRANCH"
-        else:
-            committish = "$$env:DRONE_COMMIT"
-
-        # For enterprise, we have to clone both OSS and enterprise and merge the latter into the former
-        download_grabpl_step_cmds = [
-            '$$ProgressPreference = "SilentlyContinue"',
-            "Invoke-WebRequest https://grafana-downloads.storage.googleapis.com/grafana-build-pipeline/{}/windows/grabpl.exe -OutFile grabpl.exe".format(
-                grabpl_version,
-            ),
-        ]
-        clone_cmds = [
-            'git clone "https://$$env:GITHUB_TOKEN@github.com/grafana/grafana-enterprise.git"',
-        ]
-        clone_cmds.extend([
-            "cd grafana-enterprise",
-            "git checkout {}".format(committish),
-        ])
-        steps.insert(0, {
-            "name": "clone",
-            "image": wix_image,
-            "environment": {
-                "GITHUB_TOKEN": from_secret(github_token),
-            },
-            "commands": download_grabpl_step_cmds + clone_cmds,
-        })
-        steps[1]["depends_on"] = [
-            "clone",
-        ]
-        steps[1]["commands"].extend([
-            # Need to move grafana-enterprise out of the way, so directory is empty and can be cloned into
-            "cp -r grafana-enterprise C:\\App\\grafana-enterprise",
-            "rm -r -force grafana-enterprise",
-            "cp grabpl.exe C:\\App\\grabpl.exe",
-            "rm -force grabpl.exe",
-            "C:\\App\\grabpl.exe init-enterprise --github-token $$env:GITHUB_TOKEN C:\\App\\grafana-enterprise",
-            "cp C:\\App\\grabpl.exe grabpl.exe",
-        ])
-        if "environment" in steps[1]:
-            steps[1]["environment"].update({"GITHUB_TOKEN": from_secret(github_token)})
-        else:
-            steps[1]["environment"] = {"GITHUB_TOKEN": from_secret(github_token)}
 
     return pipeline(
         name = "main-windows",
         edition = edition,
         trigger = dict(trigger, repo = ["grafana/grafana"]),
-        steps = [identify_runner_step("windows")] + steps,
-        depends_on = ["main-test-frontend", "main-test-backend", "main-build-e2e-publish", "main-integration-tests"],
+        steps = get_windows_steps(edition, ver_mode),
+        depends_on = [
+            "main-test-frontend",
+            "main-test-backend",
+            "main-build-e2e-publish",
+            "main-integration-tests",
+        ],
         platform = "windows",
         environment = environment,
-=======
-
-
-def windows(trigger, edition, ver_mode):
-    environment = {'EDITION': edition}
-
-    return pipeline(
-        name='main-windows',
-        edition=edition,
-        trigger=dict(trigger, repo=['grafana/grafana']),
-        steps=get_windows_steps(edition, ver_mode),
-        depends_on=[
-            'main-test-frontend',
-            'main-test-backend',
-            'main-build-e2e-publish',
-            'main-integration-tests',
-        ],
-        platform='windows',
-        environment=environment,
->>>>>>> 658414a0
     )