--- conflicted
+++ resolved
@@ -1,31 +1,16 @@
-<<<<<<< HEAD
 """
 This module returns functions for generating Drone secrets fetched from Vault.
 """
 pull_secret = "dockerconfigjson"
-github_token = "github_token"
 drone_token = "drone_token"
 prerelease_bucket = "prerelease_bucket"
 gcp_upload_artifacts_key = "gcp_upload_artifacts_key"
 azure_sp_app_id = "azure_sp_app_id"
 azure_sp_app_pw = "azure_sp_app_pw"
 azure_tenant = "azure_tenant"
-=======
-pull_secret = 'dockerconfigjson'
-drone_token = 'drone_token'
-prerelease_bucket = 'prerelease_bucket'
-gcp_upload_artifacts_key = 'gcp_upload_artifacts_key'
-azure_sp_app_id = 'azure_sp_app_id'
-azure_sp_app_pw = 'azure_sp_app_pw'
-azure_tenant = 'azure_tenant'
->>>>>>> 658414a0
-
 
 def from_secret(secret):
-<<<<<<< HEAD
-    return {
-        "from_secret": secret,
-    }
+    return {"from_secret": secret}
 
 def vault_secret(name, path, key):
     return {
@@ -34,111 +19,79 @@
         "get": {
             "path": path,
             "name": key,
-=======
-    return {'from_secret': secret}
-
-
-def vault_secret(name, path, key):
-    return {
-        'kind': 'secret',
-        'name': name,
-        'get': {
-            'path': path,
-            'name': key,
->>>>>>> 658414a0
         },
     }
 
-
 def secrets():
     return [
-<<<<<<< HEAD
         vault_secret(pull_secret, "secret/data/common/gcr", ".dockerconfigjson"),
-        vault_secret(github_token, "infra/data/ci/github/grafanabot", "pat"),
+        vault_secret("github_token", "infra/data/ci/github/grafanabot", "pat"),
         vault_secret(drone_token, "infra/data/ci/drone", "machine-user-token"),
         vault_secret(prerelease_bucket, "infra/data/ci/grafana/prerelease", "bucket"),
-        vault_secret(gcp_upload_artifacts_key, "infra/data/ci/grafana/releng/artifacts-uploader-service-account", "credentials.json"),
-        vault_secret(azure_sp_app_id, "infra/data/ci/datasources/cpp-azure-resourcemanager-credentials", "application_id"),
-        vault_secret(azure_sp_app_pw, "infra/data/ci/datasources/cpp-azure-resourcemanager-credentials", "application_secret"),
-        vault_secret(azure_tenant, "infra/data/ci/datasources/cpp-azure-resourcemanager-credentials", "tenant_id"),
-
-        # Package publishing
-        vault_secret("packages_gpg_public_key", "infra/data/ci/packages-publish/gpg", "public-key"),
-        vault_secret("packages_gpg_private_key", "infra/data/ci/packages-publish/gpg", "private-key"),
-        vault_secret("packages_gpg_passphrase", "infra/data/ci/packages-publish/gpg", "passphrase"),
-        vault_secret("packages_service_account", "infra/data/ci/packages-publish/service-account", "credentials.json"),
-        vault_secret("packages_access_key_id", "infra/data/ci/packages-publish/bucket-credentials", "AccessID"),
-        vault_secret("packages_secret_access_key", "infra/data/ci/packages-publish/bucket-credentials", "Secret"),
-=======
-        vault_secret(pull_secret, 'secret/data/common/gcr', '.dockerconfigjson'),
-        vault_secret('github_token', 'infra/data/ci/github/grafanabot', 'pat'),
-        vault_secret(drone_token, 'infra/data/ci/drone', 'machine-user-token'),
-        vault_secret(prerelease_bucket, 'infra/data/ci/grafana/prerelease', 'bucket'),
         vault_secret(
             gcp_upload_artifacts_key,
-            'infra/data/ci/grafana/releng/artifacts-uploader-service-account',
-            'credentials.json',
+            "infra/data/ci/grafana/releng/artifacts-uploader-service-account",
+            "credentials.json",
         ),
         vault_secret(
             azure_sp_app_id,
-            'infra/data/ci/datasources/cpp-azure-resourcemanager-credentials',
-            'application_id',
+            "infra/data/ci/datasources/cpp-azure-resourcemanager-credentials",
+            "application_id",
         ),
         vault_secret(
             azure_sp_app_pw,
-            'infra/data/ci/datasources/cpp-azure-resourcemanager-credentials',
-            'application_secret',
+            "infra/data/ci/datasources/cpp-azure-resourcemanager-credentials",
+            "application_secret",
         ),
         vault_secret(
             azure_tenant,
-            'infra/data/ci/datasources/cpp-azure-resourcemanager-credentials',
-            'tenant_id',
+            "infra/data/ci/datasources/cpp-azure-resourcemanager-credentials",
+            "tenant_id",
         ),
         # Package publishing
         vault_secret(
-            'packages_gpg_public_key',
-            'infra/data/ci/packages-publish/gpg',
-            'public-key',
+            "packages_gpg_public_key",
+            "infra/data/ci/packages-publish/gpg",
+            "public-key",
         ),
         vault_secret(
-            'packages_gpg_private_key',
-            'infra/data/ci/packages-publish/gpg',
-            'private-key',
+            "packages_gpg_private_key",
+            "infra/data/ci/packages-publish/gpg",
+            "private-key",
         ),
         vault_secret(
-            'packages_gpg_passphrase',
-            'infra/data/ci/packages-publish/gpg',
-            'passphrase',
+            "packages_gpg_passphrase",
+            "infra/data/ci/packages-publish/gpg",
+            "passphrase",
         ),
         vault_secret(
-            'packages_service_account',
-            'infra/data/ci/packages-publish/service-account',
-            'credentials.json',
+            "packages_service_account",
+            "infra/data/ci/packages-publish/service-account",
+            "credentials.json",
         ),
         vault_secret(
-            'packages_access_key_id',
-            'infra/data/ci/packages-publish/bucket-credentials',
-            'AccessID',
+            "packages_access_key_id",
+            "infra/data/ci/packages-publish/bucket-credentials",
+            "AccessID",
         ),
         vault_secret(
-            'packages_secret_access_key',
-            'infra/data/ci/packages-publish/bucket-credentials',
-            'Secret',
+            "packages_secret_access_key",
+            "infra/data/ci/packages-publish/bucket-credentials",
+            "Secret",
         ),
         vault_secret(
-            'aws_region',
-            'secret/data/common/aws-marketplace',
-            'aws_region',
+            "aws_region",
+            "secret/data/common/aws-marketplace",
+            "aws_region",
         ),
         vault_secret(
-            'aws_access_key_id',
-            'secret/data/common/aws-marketplace',
-            'aws_access_key_id',
+            "aws_access_key_id",
+            "secret/data/common/aws-marketplace",
+            "aws_access_key_id",
         ),
         vault_secret(
-            'aws_secret_access_key',
-            'secret/data/common/aws-marketplace',
-            'aws_secret_access_key',
+            "aws_secret_access_key",
+            "secret/data/common/aws-marketplace",
+            "aws_secret_access_key",
         ),
->>>>>>> 658414a0
     ]