<!-- is there a better way to repeat without actually affecting the page? -->
<nil ng-repeat="pulldown in dashboard.current.pulldowns" ng-controller="PulldownCtrl" ng-show="pulldown.enable">
  <div class="top-row-close pointer pull-left" ng-class="pulldownTabStyle($index)" ng-click="toggle_pulldown(pulldown);dismiss();" bs-tooltip="'Toggle '+pulldown.type" data-placement="bottom">
    <span class="small">{{pulldown.type}}</span>
    <i class="small" ng-class="{'icon-caret-left':pulldown.collapse,'icon-caret-right':!pulldown.collapse}"></i>
    <i class="small icon-star" ng-show="row.notice && pulldown.collapse"></i>
  </div>
  <div class="clearfix bgNav" ng-hide="pulldown.collapse"></div>
  <div class="top-row-open" ng-hide="pulldown.collapse">
    <kibana-simple-panel type="pulldown.type" ng-cloak></kibana-simple-panel>
  </div>
</nil>
<<<<<<< HEAD

<div class="container-fluid main" ng-class="{'grafana-dashboard-hide-controls': dashboard.current.hideControls}">
=======
<div class="clearfix bgNav" ></div>
<div class="container-fluid main">
>>>>>>> a13f6e0e
  <div class="row-fluid">
    <div class="row-fluid container" style="margin-top:10px; width:98%">
      <div ng-show="fullscreenPanelExists" class="modal-backdrop fade in"></div>

      <!-- Rows -->
      <div class="row-fluid kibana-row" ng-controller="RowCtrl" ng-repeat="(row_name, row) in dashboard.current.rows" ng-style="row_style(row)">
        <div class="row-control">
          <div class="row-fluid grafana-row" style="padding:0px;margin:0px;position:relative;">

            <div class="row-close span12" ng-show="row.collapse" data-placement="bottom" >
              <span class="row-button bgWarning" bs-modal="'app/partials/roweditor.html'" class="pointer">
                <i bs-tooltip="'Configure row'" data-placement="right" ng-show="row.editable" class="icon-cog pointer"></i>
              </span>
              <span class="row-button bgPrimary" ng-click="toggle_row(row)" ng-show="row.collapsable">
                <i bs-tooltip="'Expand row'" data-placement="right" ng-show="row.editable" class="icon-caret-left pointer" ></i>
              </span>
              <span class="row-button row-text" ng-click="toggle_row(row)" ng-class="{'pointer':row.collapsable}">{{row.title || 'Row '+$index}}</span>
            </div>

            <div style="text-align:center" class="row-open" ng-show="!row.collapse">
              <div ng-show="row.collapsable" class='row-tab bgPrimary' ng-click="toggle_row(row)">
                <i bs-tooltip="'Hide row'" data-placement="right"  class="icon-caret-right" ></i>
                <br>
              </div>
              <div bs-modal="'app/partials/roweditor.html'" class='row-tab bgWarning' ng-show="row.editable">
                <i bs-tooltip="'Configure row'" data-placement="right"  class="icon-cog pointer"></i>
                <br>
              </div>
              <div ng-show="rowSpan(row) > 12" class='row-tab bgDanger'>
                <i bs-tooltip="'Total span > 12. This row may format poorly'" data-placement="right" class="icon-warning-sign"></i>
                <br>
              </div>
            </div>

          </div>
          <div class="row-fluid" style="padding-top:0px" ng-if="!row.collapse">

            <!-- Panels -->
            <div ng-repeat="(name, panel) in row.panels|filter:isPanel" ng-hide="panel.span == 0 || panel.hide" class="span{{panel.span}} panel nospace" style="min-height:{{row.height}}; position:relative" data-drop="true" ng-model="row.panels" data-jqyoui-options jqyoui-droppable="{index:$index,mutate:false,onDrop:'panelMoveDrop',onOver:'panelMoveOver(true)',onOut:'panelMoveOut'}">
              <!-- Error Panel -->
              <div class="row-fluid">
                <div class="span12 alert-error panel-error" ng-hide="!panel.error">
                  <a class="close" ng-click="panel.error=false">&times;</a>
                  <i class="icon-exclamation-sign"></i> <strong>Oops!</strong> {{panel.error}}
                </div>
              </div>

              <!-- Content Panel -->
              <div class="row-fluid" style="position:relative" ng-class="{'dragInProgress':dashboard.panelDragging}" >
                <kibana-panel type="panel.type" ng-cloak></kibana-panel>
              </div>
            </div>

            <div ng-hide="(12-rowSpan(row)) < 1 || !dashboard.current.panel_hints" class="panel span{{(12-rowSpan(row))}}" ng-class="{'dragInProgress':dashboard.panelDragging}" ng-style="{height:row.height}" data-drop="true" ng-model="row.panels" data-jqyoui-options jqyoui-droppable="{index:row.panels.length,mutate:false,onDrop:'panelMoveDrop',onOver:'panelMoveOver',onOut:'panelMoveOut'}">

              <span bs-modal="'app/partials/roweditor.html'" ng-show="row.editable && !dashboard.panelDragging">
                <i ng-hide="rowSpan(row) == 0" class="pointer icon-plus-sign" ng-click="editor.index = 2" bs-tooltip="'Add a panel to this row'" data-placement="right"></i>
                <span ng-click="editor.index = 2" style="margin-top: 8px; margin-left: 3px" ng-show="rowSpan(row) == 0" class="btn btn-mini">Add panel to empty row</btn>
              </span>

            </div>

          </div>
        </div>
      </div>

      <div class="row-fluid" ng-show='dashboard.current.editable && dashboard.current.panel_hints'>
        <div class="span12" style="text-align:right;">
          <span style="margin-left: 0px;" class="pointer btn btn-mini" bs-modal="'app/partials/dasheditor.html'">
            <span ng-click="editor.index = 2"><i class="icon-plus-sign"></i> ADD A ROW</span>
          </span>
        </div>
      </div>


    </div>
  </div>
</div><|MERGE_RESOLUTION|>--- conflicted
+++ resolved
@@ -10,13 +10,8 @@
     <kibana-simple-panel type="pulldown.type" ng-cloak></kibana-simple-panel>
   </div>
 </nil>
-<<<<<<< HEAD
-
+<div class="clearfix bgNav" ></div>
 <div class="container-fluid main" ng-class="{'grafana-dashboard-hide-controls': dashboard.current.hideControls}">
-=======
-<div class="clearfix bgNav" ></div>
-<div class="container-fluid main">
->>>>>>> a13f6e0e
   <div class="row-fluid">
     <div class="row-fluid container" style="margin-top:10px; width:98%">
       <div ng-show="fullscreenPanelExists" class="modal-backdrop fade in"></div>
