--- conflicted
+++ resolved
@@ -7057,15 +7057,9 @@
       [0, 0, 0, "Do not use any type assertions.", "10"],
       [0, 0, 0, "Do not use any type assertions.", "11"]
     ],
-<<<<<<< HEAD
     "public/app/plugins/panel/canvas/ArrowAnchors.tsx:5381": [
       [0, 0, 0, "Do not use any type assertions.", "0"]
     ],
-    "public/app/plugins/panel/canvas/CanvasContextMenu.tsx:5381": [
-      [0, 0, 0, "Do not use any type assertions.", "0"]
-    ],
-=======
->>>>>>> ee8f292c
     "public/app/plugins/panel/canvas/CanvasPanel.tsx:5381": [
       [0, 0, 0, "Do not use any type assertions.", "0"],
       [0, 0, 0, "Do not use any type assertions.", "1"]
