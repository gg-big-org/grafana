package kind

name: "Team"
maturity: "merged"
description: "A team is a named grouping of Grafana users to which access control rules may be assigned."
<<<<<<< HEAD
=======

summaryHandler: "generic"
>>>>>>> 908f5981

lineage: seqs: [
	{
		schemas: [
			// v0.0
			{
				// OrgId is the ID of an organisation the team belongs to.
				orgId: int64 @grafanamaturity(ToMetadata="sys")
				// Name of the team.
				name: string
				// Email of the team.
				email?: string
				// AvatarUrl is the team's avatar URL.
				avatarUrl?: string @grafanamaturity(MaybeRemove)
				// MemberCount is the number of the team members.
				memberCount: int64 @grafanamaturity(ToMetadata="kind")
				// TODO - it seems it's a team_member.permission, unlikely it should belong to the team kind
				permission: #Permission @grafanamaturity(ToMetadata="kind", MaybeRemove)
				// AccessControl metadata associated with a given resource.
				accessControl: [string]: bool @grafanamaturity(ToMetadata="sys")
				// Created indicates when the team was created.
				created: int64 @grafanamaturity(ToMetadata="sys")
				// Updated indicates when the team was updated.
				updated: int64 @grafanamaturity(ToMetadata="sys")

				#Permission: 1 | 2 | 4 @cuetsy(kind="enum",memberNames="viewer|editor|admin")
			},
		]
	},
]<|MERGE_RESOLUTION|>--- conflicted
+++ resolved
@@ -3,11 +3,8 @@
 name: "Team"
 maturity: "merged"
 description: "A team is a named grouping of Grafana users to which access control rules may be assigned."
-<<<<<<< HEAD
-=======
 
 summaryHandler: "generic"
->>>>>>> 908f5981
 
 lineage: seqs: [
 	{
